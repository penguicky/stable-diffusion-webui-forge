--- conflicted
+++ resolved
@@ -1,133 +1,129 @@
-from collections import namedtuple
-import numpy as np
-import torch
-from PIL import Image
-from modules import devices, images, sd_vae_approx, sd_samplers, sd_vae_taesd, shared
-from modules.shared import opts, state
-
-SamplerData = namedtuple('SamplerData', ['name', 'constructor', 'aliases', 'options'])
-
-
-def setup_img2img_steps(p, steps=None):
-    if opts.img2img_fix_steps or steps is not None:
-        requested_steps = (steps or p.steps)
-        steps = int(requested_steps / min(p.denoising_strength, 0.999)) if p.denoising_strength > 0 else 0
-        t_enc = requested_steps - 1
-    else:
-        steps = p.steps
-        t_enc = int(min(p.denoising_strength, 0.999) * steps)
-
-    return steps, t_enc
-
-
-approximation_indexes = {"Full": 0, "Approx NN": 1, "Approx cheap": 2, "TAESD": 3}
-
-
-def samples_to_images_tensor(sample, approximation=None, model=None):
-    '''latents -> images [-1, 1]'''
-    if approximation is None:
-        approximation = approximation_indexes.get(opts.show_progress_type, 0)
-
-    if approximation == 2:
-        x_sample = sd_vae_approx.cheap_approximation(sample)
-    elif approximation == 1:
-        x_sample = sd_vae_approx.model()(sample.to(devices.device, devices.dtype)).detach()
-    elif approximation == 3:
-        x_sample = sample * 1.5
-        x_sample = sd_vae_taesd.decoder_model()(x_sample.to(devices.device, devices.dtype)).detach()
-        x_sample = x_sample * 2 - 1
-    else:
-<<<<<<< HEAD
-        if model is None:
-            model = shared.sd_model
-        x_sample = model.decode_first_stage(sample)
-
-    return x_sample
-
-
-def single_sample_to_image(sample, approximation=None):
-    x_sample = samples_to_images_tensor(sample.unsqueeze(0), approximation)[0] * 0.5 + 0.5
-=======
-        x_sample = decode_first_stage(shared.sd_model, sample.unsqueeze(0))[0] * 0.5 + 0.5
->>>>>>> f0c1063a
-
-    x_sample = torch.clamp(x_sample, min=0.0, max=1.0)
-    x_sample = 255. * np.moveaxis(x_sample.cpu().numpy(), 0, 2)
-    x_sample = x_sample.astype(np.uint8)
-
-    return Image.fromarray(x_sample)
-
-
-def decode_first_stage(model, x):
-    x = model.decode_first_stage(x.to(devices.dtype_vae))
-
-    return x
-
-
-def sample_to_image(samples, index=0, approximation=None):
-    return single_sample_to_image(samples[index], approximation)
-
-
-def samples_to_image_grid(samples, approximation=None):
-    return images.image_grid([single_sample_to_image(sample, approximation) for sample in samples])
-
-
-def images_tensor_to_samples(image, approximation=None, model=None):
-    '''image[0, 1] -> latent'''
-    if approximation is None:
-        approximation = approximation_indexes.get(opts.sd_vae_encode_method, 0)
-
-    if approximation == 3:
-        image = image.to(devices.device, devices.dtype)
-        x_latent = sd_vae_taesd.encoder_model()(image) / 1.5
-    else:
-        if model is None:
-            model = shared.sd_model
-        image = image.to(shared.device, dtype=devices.dtype_vae)
-        image = image * 2 - 1
-        x_latent = model.get_first_stage_encoding(model.encode_first_stage(image))
-
-    return x_latent
-
-
-def store_latent(decoded):
-    state.current_latent = decoded
-
-    if opts.live_previews_enable and opts.show_progress_every_n_steps > 0 and shared.state.sampling_step % opts.show_progress_every_n_steps == 0:
-        if not shared.parallel_processing_allowed:
-            shared.state.assign_current_image(sample_to_image(decoded))
-
-
-def is_sampler_using_eta_noise_seed_delta(p):
-    """returns whether sampler from config will use eta noise seed delta for image creation"""
-
-    sampler_config = sd_samplers.find_sampler_config(p.sampler_name)
-
-    eta = p.eta
-
-    if eta is None and p.sampler is not None:
-        eta = p.sampler.eta
-
-    if eta is None and sampler_config is not None:
-        eta = 0 if sampler_config.options.get("default_eta_is_0", False) else 1.0
-
-    if eta == 0:
-        return False
-
-    return sampler_config.options.get("uses_ensd", False)
-
-
-class InterruptedException(BaseException):
-    pass
-
-
-def replace_torchsde_browinan():
-    import torchsde._brownian.brownian_interval
-
-    def torchsde_randn(size, dtype, device, seed):
-        return devices.randn_local(seed, size).to(device=device, dtype=dtype)
-
-    torchsde._brownian.brownian_interval._randn = torchsde_randn
-
-
-replace_torchsde_browinan()
+from collections import namedtuple
+import numpy as np
+import torch
+from PIL import Image
+from modules import devices, images, sd_vae_approx, sd_samplers, sd_vae_taesd, shared
+from modules.shared import opts, state
+
+SamplerData = namedtuple('SamplerData', ['name', 'constructor', 'aliases', 'options'])
+
+
+def setup_img2img_steps(p, steps=None):
+    if opts.img2img_fix_steps or steps is not None:
+        requested_steps = (steps or p.steps)
+        steps = int(requested_steps / min(p.denoising_strength, 0.999)) if p.denoising_strength > 0 else 0
+        t_enc = requested_steps - 1
+    else:
+        steps = p.steps
+        t_enc = int(min(p.denoising_strength, 0.999) * steps)
+
+    return steps, t_enc
+
+
+approximation_indexes = {"Full": 0, "Approx NN": 1, "Approx cheap": 2, "TAESD": 3}
+
+
+def samples_to_images_tensor(sample, approximation=None, model=None):
+    '''latents -> images [-1, 1]'''
+    if approximation is None:
+        approximation = approximation_indexes.get(opts.show_progress_type, 0)
+
+    if approximation == 2:
+        x_sample = sd_vae_approx.cheap_approximation(sample)
+    elif approximation == 1:
+        x_sample = sd_vae_approx.model()(sample.to(devices.device, devices.dtype)).detach()
+    elif approximation == 3:
+        x_sample = sample * 1.5
+        x_sample = sd_vae_taesd.decoder_model()(x_sample.to(devices.device, devices.dtype)).detach()
+        x_sample = x_sample * 2 - 1
+    else:
+        if model is None:
+            model = shared.sd_model
+        x_sample = model.decode_first_stage(sample)
+
+    return x_sample
+
+
+def single_sample_to_image(sample, approximation=None):
+    x_sample = samples_to_images_tensor(sample.unsqueeze(0), approximation)[0] * 0.5 + 0.5
+
+    x_sample = torch.clamp(x_sample, min=0.0, max=1.0)
+    x_sample = 255. * np.moveaxis(x_sample.cpu().numpy(), 0, 2)
+    x_sample = x_sample.astype(np.uint8)
+
+    return Image.fromarray(x_sample)
+
+
+def decode_first_stage(model, x):
+    x = model.decode_first_stage(x.to(devices.dtype_vae))
+
+    return x
+
+
+def sample_to_image(samples, index=0, approximation=None):
+    return single_sample_to_image(samples[index], approximation)
+
+
+def samples_to_image_grid(samples, approximation=None):
+    return images.image_grid([single_sample_to_image(sample, approximation) for sample in samples])
+
+
+def images_tensor_to_samples(image, approximation=None, model=None):
+    '''image[0, 1] -> latent'''
+    if approximation is None:
+        approximation = approximation_indexes.get(opts.sd_vae_encode_method, 0)
+
+    if approximation == 3:
+        image = image.to(devices.device, devices.dtype)
+        x_latent = sd_vae_taesd.encoder_model()(image) / 1.5
+    else:
+        if model is None:
+            model = shared.sd_model
+        image = image.to(shared.device, dtype=devices.dtype_vae)
+        image = image * 2 - 1
+        x_latent = model.get_first_stage_encoding(model.encode_first_stage(image))
+
+    return x_latent
+
+
+def store_latent(decoded):
+    state.current_latent = decoded
+
+    if opts.live_previews_enable and opts.show_progress_every_n_steps > 0 and shared.state.sampling_step % opts.show_progress_every_n_steps == 0:
+        if not shared.parallel_processing_allowed:
+            shared.state.assign_current_image(sample_to_image(decoded))
+
+
+def is_sampler_using_eta_noise_seed_delta(p):
+    """returns whether sampler from config will use eta noise seed delta for image creation"""
+
+    sampler_config = sd_samplers.find_sampler_config(p.sampler_name)
+
+    eta = p.eta
+
+    if eta is None and p.sampler is not None:
+        eta = p.sampler.eta
+
+    if eta is None and sampler_config is not None:
+        eta = 0 if sampler_config.options.get("default_eta_is_0", False) else 1.0
+
+    if eta == 0:
+        return False
+
+    return sampler_config.options.get("uses_ensd", False)
+
+
+class InterruptedException(BaseException):
+    pass
+
+
+def replace_torchsde_browinan():
+    import torchsde._brownian.brownian_interval
+
+    def torchsde_randn(size, dtype, device, seed):
+        return devices.randn_local(seed, size).to(device=device, dtype=dtype)
+
+    torchsde._brownian.brownian_interval._randn = torchsde_randn
+
+
+replace_torchsde_browinan()