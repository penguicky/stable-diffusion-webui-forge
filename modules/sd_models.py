--- conflicted
+++ resolved
@@ -1,752 +1,746 @@
-import collections
-import os.path
-import sys
-import gc
-import threading
-
-import torch
-import re
-import safetensors.torch
-from omegaconf import OmegaConf
-from os import mkdir
-from urllib import request
-import ldm.modules.midas as midas
-
-from ldm.util import instantiate_from_config
-
-from modules import paths, shared, modelloader, devices, script_callbacks, sd_vae, sd_disable_initialization, errors, hashes, sd_models_config, sd_unet, sd_models_xl, cache
-from modules.timer import Timer
-import tomesd
-
-model_dir = "Stable-diffusion"
-model_path = os.path.abspath(os.path.join(paths.models_path, model_dir))
-
-checkpoints_list = {}
-checkpoint_aliases = {}
-checkpoint_alisases = checkpoint_aliases  # for compatibility with old name
-checkpoints_loaded = collections.OrderedDict()
-
-
-class CheckpointInfo:
-    def __init__(self, filename):
-        self.filename = filename
-        abspath = os.path.abspath(filename)
-
-        self.is_safetensors = os.path.splitext(filename)[1].lower() == ".safetensors"
-
-        if shared.cmd_opts.ckpt_dir is not None and abspath.startswith(shared.cmd_opts.ckpt_dir):
-            name = abspath.replace(shared.cmd_opts.ckpt_dir, '')
-        elif abspath.startswith(model_path):
-            name = abspath.replace(model_path, '')
-        else:
-            name = os.path.basename(filename)
-
-        if name.startswith("\\") or name.startswith("/"):
-            name = name[1:]
-
-        def read_metadata():
-            metadata = read_metadata_from_safetensors(filename)
-            self.modelspec_thumbnail = metadata.pop('modelspec.thumbnail', None)
-
-            return metadata
-
-        self.metadata = {}
-        if self.is_safetensors:
-            try:
-                self.metadata = cache.cached_data_for_file('safetensors-metadata', "checkpoint/" + name, filename, read_metadata)
-            except Exception as e:
-                errors.display(e, f"reading metadata for {filename}")
-
-        self.name = name
-        self.name_for_extra = os.path.splitext(os.path.basename(filename))[0]
-        self.model_name = os.path.splitext(name.replace("/", "_").replace("\\", "_"))[0]
-        self.hash = model_hash(filename)
-
-        self.sha256 = hashes.sha256_from_cache(self.filename, f"checkpoint/{name}")
-        self.shorthash = self.sha256[0:10] if self.sha256 else None
-
-        self.title = name if self.shorthash is None else f'{name} [{self.shorthash}]'
-        self.short_title = self.name_for_extra if self.shorthash is None else f'{self.name_for_extra} [{self.shorthash}]'
-
-        self.ids = [self.hash, self.model_name, self.title, name, self.name_for_extra, f'{name} [{self.hash}]'] + ([self.shorthash, self.sha256, f'{self.name} [{self.shorthash}]'] if self.shorthash else [])
-
-    def register(self):
-        checkpoints_list[self.title] = self
-        for id in self.ids:
-            checkpoint_aliases[id] = self
-
-    def calculate_shorthash(self):
-        self.sha256 = hashes.sha256(self.filename, f"checkpoint/{self.name}")
-        if self.sha256 is None:
-            return
-
-        self.shorthash = self.sha256[0:10]
-
-        if self.shorthash not in self.ids:
-            self.ids += [self.shorthash, self.sha256, f'{self.name} [{self.shorthash}]']
-
-        checkpoints_list.pop(self.title, None)
-        self.title = f'{self.name} [{self.shorthash}]'
-        self.short_title = f'{self.name_for_extra} [{self.shorthash}]'
-        self.register()
-
-        return self.shorthash
-
-
-try:
-    # this silences the annoying "Some weights of the model checkpoint were not used when initializing..." message at start.
-    from transformers import logging, CLIPModel  # noqa: F401
-
-    logging.set_verbosity_error()
-except Exception:
-    pass
-
-
-def setup_model():
-    os.makedirs(model_path, exist_ok=True)
-
-    enable_midas_autodownload()
-
-
-def checkpoint_tiles(use_short=False):
-    return [x.short_title if use_short else x.title for x in checkpoints_list.values()]
-
-
-def list_models():
-    checkpoints_list.clear()
-    checkpoint_aliases.clear()
-
-    cmd_ckpt = shared.cmd_opts.ckpt
-    if shared.cmd_opts.no_download_sd_model or cmd_ckpt != shared.sd_model_file or os.path.exists(cmd_ckpt):
-        model_url = None
-    else:
-        model_url = "https://huggingface.co/runwayml/stable-diffusion-v1-5/resolve/main/v1-5-pruned-emaonly.safetensors"
-
-    model_list = modelloader.load_models(model_path=model_path, model_url=model_url, command_path=shared.cmd_opts.ckpt_dir, ext_filter=[".ckpt", ".safetensors"], download_name="v1-5-pruned-emaonly.safetensors", ext_blacklist=[".vae.ckpt", ".vae.safetensors"])
-
-    if os.path.exists(cmd_ckpt):
-        checkpoint_info = CheckpointInfo(cmd_ckpt)
-        checkpoint_info.register()
-
-        shared.opts.data['sd_model_checkpoint'] = checkpoint_info.title
-    elif cmd_ckpt is not None and cmd_ckpt != shared.default_sd_model_file:
-        print(f"Checkpoint in --ckpt argument not found (Possible it was moved to {model_path}: {cmd_ckpt}", file=sys.stderr)
-
-    for filename in model_list:
-        checkpoint_info = CheckpointInfo(filename)
-        checkpoint_info.register()
-
-
-re_strip_checksum = re.compile(r"\s*\[[^]]+]\s*$")
-
-
-def get_closet_checkpoint_match(search_string):
-    checkpoint_info = checkpoint_aliases.get(search_string, None)
-    if checkpoint_info is not None:
-        return checkpoint_info
-
-    found = sorted([info for info in checkpoints_list.values() if search_string in info.title], key=lambda x: len(x.title))
-    if found:
-        return found[0]
-
-    search_string_without_checksum = re.sub(re_strip_checksum, '', search_string)
-    found = sorted([info for info in checkpoints_list.values() if search_string_without_checksum in info.title], key=lambda x: len(x.title))
-    if found:
-        return found[0]
-
-    return None
-
-
-def model_hash(filename):
-    """old hash that only looks at a small part of the file and is prone to collisions"""
-
-    try:
-        with open(filename, "rb") as file:
-            import hashlib
-            m = hashlib.sha256()
-
-            file.seek(0x100000)
-            m.update(file.read(0x10000))
-            return m.hexdigest()[0:8]
-    except FileNotFoundError:
-        return 'NOFILE'
-
-
-def select_checkpoint():
-    """Raises `FileNotFoundError` if no checkpoints are found."""
-    model_checkpoint = shared.opts.sd_model_checkpoint
-
-    checkpoint_info = checkpoint_aliases.get(model_checkpoint, None)
-    if checkpoint_info is not None:
-        return checkpoint_info
-
-    if len(checkpoints_list) == 0:
-        error_message = "No checkpoints found. When searching for checkpoints, looked at:"
-        if shared.cmd_opts.ckpt is not None:
-            error_message += f"\n - file {os.path.abspath(shared.cmd_opts.ckpt)}"
-        error_message += f"\n - directory {model_path}"
-        if shared.cmd_opts.ckpt_dir is not None:
-            error_message += f"\n - directory {os.path.abspath(shared.cmd_opts.ckpt_dir)}"
-        error_message += "Can't run without a checkpoint. Find and place a .ckpt or .safetensors file into any of those locations."
-        raise FileNotFoundError(error_message)
-
-    checkpoint_info = next(iter(checkpoints_list.values()))
-    if model_checkpoint is not None:
-        print(f"Checkpoint {model_checkpoint} not found; loading fallback {checkpoint_info.title}", file=sys.stderr)
-
-    return checkpoint_info
-
-
-checkpoint_dict_replacements = {
-    'cond_stage_model.transformer.embeddings.': 'cond_stage_model.transformer.text_model.embeddings.',
-    'cond_stage_model.transformer.encoder.': 'cond_stage_model.transformer.text_model.encoder.',
-    'cond_stage_model.transformer.final_layer_norm.': 'cond_stage_model.transformer.text_model.final_layer_norm.',
-}
-
-
-def transform_checkpoint_dict_key(k):
-    for text, replacement in checkpoint_dict_replacements.items():
-        if k.startswith(text):
-            k = replacement + k[len(text):]
-
-    return k
-
-
-def get_state_dict_from_checkpoint(pl_sd):
-    pl_sd = pl_sd.pop("state_dict", pl_sd)
-    pl_sd.pop("state_dict", None)
-
-    sd = {}
-    for k, v in pl_sd.items():
-        new_key = transform_checkpoint_dict_key(k)
-
-        if new_key is not None:
-            sd[new_key] = v
-
-    pl_sd.clear()
-    pl_sd.update(sd)
-
-    return pl_sd
-
-
-def read_metadata_from_safetensors(filename):
-    import json
-
-    with open(filename, mode="rb") as file:
-        metadata_len = file.read(8)
-        metadata_len = int.from_bytes(metadata_len, "little")
-        json_start = file.read(2)
-
-        assert metadata_len > 2 and json_start in (b'{"', b"{'"), f"{filename} is not a safetensors file"
-        json_data = json_start + file.read(metadata_len-2)
-        json_obj = json.loads(json_data)
-
-        res = {}
-        for k, v in json_obj.get("__metadata__", {}).items():
-            res[k] = v
-            if isinstance(v, str) and v[0:1] == '{':
-                try:
-                    res[k] = json.loads(v)
-                except Exception:
-                    pass
-
-        return res
-
-
-def read_state_dict(checkpoint_file, print_global_state=False, map_location=None):
-    _, extension = os.path.splitext(checkpoint_file)
-    if extension.lower() == ".safetensors":
-        device = map_location or shared.weight_load_location or devices.get_optimal_device_name()
-
-        if not shared.opts.disable_mmap_load_safetensors:
-            pl_sd = safetensors.torch.load_file(checkpoint_file, device=device)
-        else:
-            pl_sd = safetensors.torch.load(open(checkpoint_file, 'rb').read())
-            pl_sd = {k: v.to(device) for k, v in pl_sd.items()}
-    else:
-        pl_sd = torch.load(checkpoint_file, map_location=map_location or shared.weight_load_location)
-
-    if print_global_state and "global_step" in pl_sd:
-        print(f"Global Step: {pl_sd['global_step']}")
-
-    sd = get_state_dict_from_checkpoint(pl_sd)
-    return sd
-
-
-def get_checkpoint_state_dict(checkpoint_info: CheckpointInfo, timer):
-    sd_model_hash = checkpoint_info.calculate_shorthash()
-    timer.record("calculate hash")
-
-    if checkpoint_info in checkpoints_loaded:
-        # use checkpoint cache
-        print(f"Loading weights [{sd_model_hash}] from cache")
-        return checkpoints_loaded[checkpoint_info]
-
-    print(f"Loading weights [{sd_model_hash}] from {checkpoint_info.filename}")
-    res = read_state_dict(checkpoint_info.filename)
-    timer.record("load weights from disk")
-
-    return res
-
-
-def load_model_weights(model, checkpoint_info: CheckpointInfo, state_dict, timer):
-    sd_model_hash = checkpoint_info.calculate_shorthash()
-    timer.record("calculate hash")
-
-    shared.opts.data["sd_model_checkpoint"] = checkpoint_info.title
-
-    if state_dict is None:
-        state_dict = get_checkpoint_state_dict(checkpoint_info, timer)
-
-    model.is_sdxl = hasattr(model, 'conditioner')
-    model.is_sd2 = not model.is_sdxl and hasattr(model.cond_stage_model, 'model')
-    model.is_sd1 = not model.is_sdxl and not model.is_sd2
-
-    if model.is_sdxl:
-        sd_models_xl.extend_sdxl(model)
-
-    model.load_state_dict(state_dict, strict=False)
-    timer.record("apply weights to model")
-
-    if shared.opts.sd_checkpoint_cache > 0:
-        # cache newly loaded model
-        checkpoints_loaded[checkpoint_info] = state_dict
-
-    del state_dict
-
-    if shared.cmd_opts.opt_channelslast:
-        model.to(memory_format=torch.channels_last)
-        timer.record("apply channels_last")
-
-    if not shared.cmd_opts.no_half:
-        vae = model.first_stage_model
-        depth_model = getattr(model, 'depth_model', None)
-
-        # with --no-half-vae, remove VAE from model when doing half() to prevent its weights from being converted to float16
-        if shared.cmd_opts.no_half_vae:
-            model.first_stage_model = None
-        # with --upcast-sampling, don't convert the depth model weights to float16
-        if shared.cmd_opts.upcast_sampling and depth_model:
-            model.depth_model = None
-
-        model.half()
-        model.first_stage_model = vae
-        if depth_model:
-            model.depth_model = depth_model
-
-        timer.record("apply half()")
-
-    devices.dtype_unet = torch.float16 if model.is_sdxl and not shared.cmd_opts.no_half else model.model.diffusion_model.dtype
-    devices.unet_needs_upcast = shared.cmd_opts.upcast_sampling and devices.dtype == torch.float16 and devices.dtype_unet == torch.float16
-
-    model.first_stage_model.to(devices.dtype_vae)
-    timer.record("apply dtype to VAE")
-
-    # clean up cache if limit is reached
-    while len(checkpoints_loaded) > shared.opts.sd_checkpoint_cache:
-        checkpoints_loaded.popitem(last=False)
-
-    model.sd_model_hash = sd_model_hash
-    model.sd_model_checkpoint = checkpoint_info.filename
-    model.sd_checkpoint_info = checkpoint_info
-    shared.opts.data["sd_checkpoint_hash"] = checkpoint_info.sha256
-
-    if hasattr(model, 'logvar'):
-        model.logvar = model.logvar.to(devices.device)  # fix for training
-
-    sd_vae.delete_base_vae()
-    sd_vae.clear_loaded_vae()
-    vae_file, vae_source = sd_vae.resolve_vae(checkpoint_info.filename)
-    sd_vae.load_vae(model, vae_file, vae_source)
-    timer.record("load VAE")
-
-
-def enable_midas_autodownload():
-    """
-    Gives the ldm.modules.midas.api.load_model function automatic downloading.
-
-    When the 512-depth-ema model, and other future models like it, is loaded,
-    it calls midas.api.load_model to load the associated midas depth model.
-    This function applies a wrapper to download the model to the correct
-    location automatically.
-    """
-
-    midas_path = os.path.join(paths.models_path, 'midas')
-
-    # stable-diffusion-stability-ai hard-codes the midas model path to
-    # a location that differs from where other scripts using this model look.
-    # HACK: Overriding the path here.
-    for k, v in midas.api.ISL_PATHS.items():
-        file_name = os.path.basename(v)
-        midas.api.ISL_PATHS[k] = os.path.join(midas_path, file_name)
-
-    midas_urls = {
-        "dpt_large": "https://github.com/intel-isl/DPT/releases/download/1_0/dpt_large-midas-2f21e586.pt",
-        "dpt_hybrid": "https://github.com/intel-isl/DPT/releases/download/1_0/dpt_hybrid-midas-501f0c75.pt",
-        "midas_v21": "https://github.com/AlexeyAB/MiDaS/releases/download/midas_dpt/midas_v21-f6b98070.pt",
-        "midas_v21_small": "https://github.com/AlexeyAB/MiDaS/releases/download/midas_dpt/midas_v21_small-70d6b9c8.pt",
-    }
-
-    midas.api.load_model_inner = midas.api.load_model
-
-    def load_model_wrapper(model_type):
-        path = midas.api.ISL_PATHS[model_type]
-        if not os.path.exists(path):
-            if not os.path.exists(midas_path):
-                mkdir(midas_path)
-
-            print(f"Downloading midas model weights for {model_type} to {path}")
-            request.urlretrieve(midas_urls[model_type], path)
-            print(f"{model_type} downloaded")
-
-        return midas.api.load_model_inner(model_type)
-
-    midas.api.load_model = load_model_wrapper
-
-
-def repair_config(sd_config):
-
-    if not hasattr(sd_config.model.params, "use_ema"):
-        sd_config.model.params.use_ema = False
-
-    if hasattr(sd_config.model.params, 'unet_config'):
-        if shared.cmd_opts.no_half:
-            sd_config.model.params.unet_config.params.use_fp16 = False
-        elif shared.cmd_opts.upcast_sampling:
-            sd_config.model.params.unet_config.params.use_fp16 = True
-
-    if getattr(sd_config.model.params.first_stage_config.params.ddconfig, "attn_type", None) == "vanilla-xformers" and not shared.xformers_available:
-        sd_config.model.params.first_stage_config.params.ddconfig.attn_type = "vanilla"
-
-    # For UnCLIP-L, override the hardcoded karlo directory
-    if hasattr(sd_config.model.params, "noise_aug_config") and hasattr(sd_config.model.params.noise_aug_config.params, "clip_stats_path"):
-        karlo_path = os.path.join(paths.models_path, 'karlo')
-        sd_config.model.params.noise_aug_config.params.clip_stats_path = sd_config.model.params.noise_aug_config.params.clip_stats_path.replace("checkpoints/karlo_models", karlo_path)
-
-
-sd1_clip_weight = 'cond_stage_model.transformer.text_model.embeddings.token_embedding.weight'
-sd2_clip_weight = 'cond_stage_model.model.transformer.resblocks.0.attn.in_proj_weight'
-sdxl_clip_weight = 'conditioner.embedders.1.model.ln_final.weight'
-sdxl_refiner_clip_weight = 'conditioner.embedders.0.model.ln_final.weight'
-
-
-class SdModelData:
-    def __init__(self):
-        self.sd_model = None
-        self.loaded_sd_models = []
-        self.was_loaded_at_least_once = False
-        self.lock = threading.Lock()
-
-    def get_sd_model(self):
-        if self.was_loaded_at_least_once:
-            return self.sd_model
-
-        if self.sd_model is None:
-            with self.lock:
-                if self.sd_model is not None or self.was_loaded_at_least_once:
-                    return self.sd_model
-
-                try:
-                    load_model()
-
-                except Exception as e:
-                    errors.display(e, "loading stable diffusion model", full_traceback=True)
-                    print("", file=sys.stderr)
-                    print("Stable diffusion model failed to load", file=sys.stderr)
-                    self.sd_model = None
-
-        return self.sd_model
-
-    def set_sd_model(self, v):
-        self.sd_model = v
-
-        try:
-            self.loaded_sd_models.remove(v)
-        except ValueError:
-            pass
-
-        if v is not None:
-            self.loaded_sd_models.insert(0, v)
-
-
-model_data = SdModelData()
-
-
-def get_empty_cond(sd_model):
-    from modules import extra_networks, processing
-
-    p = processing.StableDiffusionProcessingTxt2Img()
-    extra_networks.activate(p, {})
-
-    if hasattr(sd_model, 'conditioner'):
-        d = sd_model.get_learned_conditioning([""])
-        return d['crossattn']
-    else:
-        return sd_model.cond_stage_model([""])
-
-
-def send_model_to_cpu(m):
-    from modules import lowvram
-
-    if shared.cmd_opts.lowvram or shared.cmd_opts.medvram:
-        lowvram.send_everything_to_cpu()
-    else:
-        m.to(devices.cpu)
-
-    devices.torch_gc()
-
-
-def send_model_to_device(m):
-    from modules import lowvram
-
-    if shared.cmd_opts.lowvram or shared.cmd_opts.medvram:
-        lowvram.setup_for_low_vram(m, shared.cmd_opts.medvram)
-    else:
-        m.to(shared.device)
-
-
-def send_model_to_trash(m):
-    m.to(device="meta")
-    devices.torch_gc()
-
-
-def load_model(checkpoint_info=None, already_loaded_state_dict=None):
-    from modules import sd_hijack
-    checkpoint_info = checkpoint_info or select_checkpoint()
-
-    timer = Timer()
-
-    if model_data.sd_model:
-        send_model_to_trash(model_data.sd_model)
-        model_data.sd_model = None
-        devices.torch_gc()
-
-    timer.record("unload existing model")
-
-    if already_loaded_state_dict is not None:
-        state_dict = already_loaded_state_dict
-    else:
-        state_dict = get_checkpoint_state_dict(checkpoint_info, timer)
-
-    checkpoint_config = sd_models_config.find_checkpoint_config(state_dict, checkpoint_info)
-    clip_is_included_into_sd = any(x for x in [sd1_clip_weight, sd2_clip_weight, sdxl_clip_weight, sdxl_refiner_clip_weight] if x in state_dict)
-
-    timer.record("find config")
-
-    sd_config = OmegaConf.load(checkpoint_config)
-    repair_config(sd_config)
-
-    timer.record("load config")
-
-    print(f"Creating model from config: {checkpoint_config}")
-
-    sd_model = None
-    try:
-        with sd_disable_initialization.DisableInitialization(disable_clip=clip_is_included_into_sd or shared.cmd_opts.do_not_download_clip):
-            with sd_disable_initialization.InitializeOnMeta():
-                sd_model = instantiate_from_config(sd_config.model)
-
-    except Exception as e:
-        errors.display(e, "creating model quickly", full_traceback=True)
-
-    if sd_model is None:
-        print('Failed to create model quickly; will retry using slow method.', file=sys.stderr)
-
-        with sd_disable_initialization.InitializeOnMeta():
-            sd_model = instantiate_from_config(sd_config.model)
-
-    sd_model.used_config = checkpoint_config
-
-    timer.record("create model")
-
-    with sd_disable_initialization.LoadStateDictOnMeta(state_dict, devices.cpu):
-        load_model_weights(sd_model, checkpoint_info, state_dict, timer)
-    timer.record("load weights from state dict")
-
-    send_model_to_device(sd_model)
-    timer.record("move model to device")
-
-    sd_hijack.model_hijack.hijack(sd_model)
-
-    timer.record("hijack")
-
-    sd_model.eval()
-    model_data.set_sd_model(sd_model)
-    model_data.was_loaded_at_least_once = True
-
-    sd_hijack.model_hijack.embedding_db.load_textual_inversion_embeddings(force_reload=True)  # Reload embeddings after model load as they may or may not fit the model
-
-    timer.record("load textual inversion embeddings")
-
-    script_callbacks.model_loaded_callback(sd_model)
-
-    timer.record("scripts callbacks")
-
-    with devices.autocast(), torch.no_grad():
-        sd_model.cond_stage_model_empty_prompt = get_empty_cond(sd_model)
-
-    timer.record("calculate empty prompt")
-
-    print(f"Model loaded in {timer.summary()}.")
-
-    return sd_model
-
-
-def reuse_model_from_already_loaded(sd_model, checkpoint_info, timer):
-    """
-    Checks if the desired checkpoint from checkpoint_info is not already loaded in model_data.loaded_sd_models.
-    If it is loaded, returns that (moving it to GPU if necessary, and moving the currently loadded model to CPU if necessary).
-    If not, returns the model that can be used to load weights from checkpoint_info's file.
-    If no such model exists, returns None.
-    Additionaly deletes loaded models that are over the limit set in settings (sd_checkpoints_limit).
-    """
-
-    already_loaded = None
-    for i in reversed(range(len(model_data.loaded_sd_models))):
-        loaded_model = model_data.loaded_sd_models[i]
-        if loaded_model.sd_checkpoint_info.filename == checkpoint_info.filename:
-            already_loaded = loaded_model
-            continue
-
-        if len(model_data.loaded_sd_models) > shared.opts.sd_checkpoints_limit > 0:
-            print(f"Unloading model {len(model_data.loaded_sd_models)} over the limit of {shared.opts.sd_checkpoints_limit}: {loaded_model.sd_checkpoint_info.title}")
-            model_data.loaded_sd_models.pop()
-            send_model_to_trash(loaded_model)
-            timer.record("send model to trash")
-
-        if shared.opts.sd_checkpoints_keep_in_cpu:
-            send_model_to_cpu(sd_model)
-            timer.record("send model to cpu")
-
-    if already_loaded is not None:
-        send_model_to_device(already_loaded)
-        timer.record("send model to device")
-
-        model_data.set_sd_model(already_loaded)
-        print(f"Using already loaded model {already_loaded.sd_checkpoint_info.title}: done in {timer.summary()}")
-        return model_data.sd_model
-    elif shared.opts.sd_checkpoints_limit > 1 and len(model_data.loaded_sd_models) < shared.opts.sd_checkpoints_limit:
-        print(f"Loading model {checkpoint_info.title} ({len(model_data.loaded_sd_models) + 1} out of {shared.opts.sd_checkpoints_limit})")
-
-        model_data.sd_model = None
-        load_model(checkpoint_info)
-        return model_data.sd_model
-    elif len(model_data.loaded_sd_models) > 0:
-        sd_model = model_data.loaded_sd_models.pop()
-        model_data.sd_model = sd_model
-
-        print(f"Reusing loaded model {sd_model.sd_checkpoint_info.title} to load {checkpoint_info.title}")
-        return sd_model
-    else:
-        return None
-
-
-def reload_model_weights(sd_model=None, info=None):
-    from modules import devices, sd_hijack
-    checkpoint_info = info or select_checkpoint()
-
-    timer = Timer()
-
-    if not sd_model:
-        sd_model = model_data.sd_model
-
-    if sd_model is None:  # previous model load failed
-        current_checkpoint_info = None
-    else:
-        current_checkpoint_info = sd_model.sd_checkpoint_info
-        if sd_model.sd_model_checkpoint == checkpoint_info.filename:
-            return sd_model
-
-    sd_model = reuse_model_from_already_loaded(sd_model, checkpoint_info, timer)
-    if sd_model is not None and sd_model.sd_checkpoint_info.filename == checkpoint_info.filename:
-        return sd_model
-
-    if sd_model is not None:
-        sd_unet.apply_unet("None")
-        send_model_to_cpu(sd_model)
-        sd_hijack.model_hijack.undo_hijack(sd_model)
-
-    state_dict = get_checkpoint_state_dict(checkpoint_info, timer)
-
-    checkpoint_config = sd_models_config.find_checkpoint_config(state_dict, checkpoint_info)
-
-    timer.record("find config")
-
-    if sd_model is None or checkpoint_config != sd_model.used_config:
-        if sd_model is not None:
-<<<<<<< HEAD
-            send_model_to_trash(sd_model)
-
-=======
-            sd_model.to(device="meta")
-
-        devices.torch_gc()
->>>>>>> 0ae2767a
-        load_model(checkpoint_info, already_loaded_state_dict=state_dict)
-        return model_data.sd_model
-
-    try:
-        load_model_weights(sd_model, checkpoint_info, state_dict, timer)
-    except Exception:
-        print("Failed to load checkpoint, restoring previous")
-        load_model_weights(sd_model, current_checkpoint_info, None, timer)
-        raise
-    finally:
-        sd_hijack.model_hijack.hijack(sd_model)
-        timer.record("hijack")
-
-        script_callbacks.model_loaded_callback(sd_model)
-        timer.record("script callbacks")
-
-        if not shared.cmd_opts.lowvram and not shared.cmd_opts.medvram:
-            sd_model.to(devices.device)
-            timer.record("move model to device")
-
-    print(f"Weights loaded in {timer.summary()}.")
-
-    model_data.set_sd_model(sd_model)
-
-    return sd_model
-
-
-def unload_model_weights(sd_model=None, info=None):
-    from modules import devices, sd_hijack
-    timer = Timer()
-
-    if model_data.sd_model:
-        model_data.sd_model.to(devices.cpu)
-        sd_hijack.model_hijack.undo_hijack(model_data.sd_model)
-        model_data.sd_model = None
-        sd_model = None
-        gc.collect()
-        devices.torch_gc()
-
-    print(f"Unloaded weights {timer.summary()}.")
-
-    return sd_model
-
-
-def apply_token_merging(sd_model, token_merging_ratio):
-    """
-    Applies speed and memory optimizations from tomesd.
-    """
-
-    current_token_merging_ratio = getattr(sd_model, 'applied_token_merged_ratio', 0)
-
-    if current_token_merging_ratio == token_merging_ratio:
-        return
-
-    if current_token_merging_ratio > 0:
-        tomesd.remove_patch(sd_model)
-
-    if token_merging_ratio > 0:
-        tomesd.apply_patch(
-            sd_model,
-            ratio=token_merging_ratio,
-            use_rand=False,  # can cause issues with some samplers
-            merge_attn=True,
-            merge_crossattn=False,
-            merge_mlp=False
-        )
-
-    sd_model.applied_token_merged_ratio = token_merging_ratio
+import collections
+import os.path
+import sys
+import gc
+import threading
+
+import torch
+import re
+import safetensors.torch
+from omegaconf import OmegaConf
+from os import mkdir
+from urllib import request
+import ldm.modules.midas as midas
+
+from ldm.util import instantiate_from_config
+
+from modules import paths, shared, modelloader, devices, script_callbacks, sd_vae, sd_disable_initialization, errors, hashes, sd_models_config, sd_unet, sd_models_xl, cache
+from modules.timer import Timer
+import tomesd
+
+model_dir = "Stable-diffusion"
+model_path = os.path.abspath(os.path.join(paths.models_path, model_dir))
+
+checkpoints_list = {}
+checkpoint_aliases = {}
+checkpoint_alisases = checkpoint_aliases  # for compatibility with old name
+checkpoints_loaded = collections.OrderedDict()
+
+
+class CheckpointInfo:
+    def __init__(self, filename):
+        self.filename = filename
+        abspath = os.path.abspath(filename)
+
+        self.is_safetensors = os.path.splitext(filename)[1].lower() == ".safetensors"
+
+        if shared.cmd_opts.ckpt_dir is not None and abspath.startswith(shared.cmd_opts.ckpt_dir):
+            name = abspath.replace(shared.cmd_opts.ckpt_dir, '')
+        elif abspath.startswith(model_path):
+            name = abspath.replace(model_path, '')
+        else:
+            name = os.path.basename(filename)
+
+        if name.startswith("\\") or name.startswith("/"):
+            name = name[1:]
+
+        def read_metadata():
+            metadata = read_metadata_from_safetensors(filename)
+            self.modelspec_thumbnail = metadata.pop('modelspec.thumbnail', None)
+
+            return metadata
+
+        self.metadata = {}
+        if self.is_safetensors:
+            try:
+                self.metadata = cache.cached_data_for_file('safetensors-metadata', "checkpoint/" + name, filename, read_metadata)
+            except Exception as e:
+                errors.display(e, f"reading metadata for {filename}")
+
+        self.name = name
+        self.name_for_extra = os.path.splitext(os.path.basename(filename))[0]
+        self.model_name = os.path.splitext(name.replace("/", "_").replace("\\", "_"))[0]
+        self.hash = model_hash(filename)
+
+        self.sha256 = hashes.sha256_from_cache(self.filename, f"checkpoint/{name}")
+        self.shorthash = self.sha256[0:10] if self.sha256 else None
+
+        self.title = name if self.shorthash is None else f'{name} [{self.shorthash}]'
+        self.short_title = self.name_for_extra if self.shorthash is None else f'{self.name_for_extra} [{self.shorthash}]'
+
+        self.ids = [self.hash, self.model_name, self.title, name, self.name_for_extra, f'{name} [{self.hash}]'] + ([self.shorthash, self.sha256, f'{self.name} [{self.shorthash}]'] if self.shorthash else [])
+
+    def register(self):
+        checkpoints_list[self.title] = self
+        for id in self.ids:
+            checkpoint_aliases[id] = self
+
+    def calculate_shorthash(self):
+        self.sha256 = hashes.sha256(self.filename, f"checkpoint/{self.name}")
+        if self.sha256 is None:
+            return
+
+        self.shorthash = self.sha256[0:10]
+
+        if self.shorthash not in self.ids:
+            self.ids += [self.shorthash, self.sha256, f'{self.name} [{self.shorthash}]']
+
+        checkpoints_list.pop(self.title, None)
+        self.title = f'{self.name} [{self.shorthash}]'
+        self.short_title = f'{self.name_for_extra} [{self.shorthash}]'
+        self.register()
+
+        return self.shorthash
+
+
+try:
+    # this silences the annoying "Some weights of the model checkpoint were not used when initializing..." message at start.
+    from transformers import logging, CLIPModel  # noqa: F401
+
+    logging.set_verbosity_error()
+except Exception:
+    pass
+
+
+def setup_model():
+    os.makedirs(model_path, exist_ok=True)
+
+    enable_midas_autodownload()
+
+
+def checkpoint_tiles(use_short=False):
+    return [x.short_title if use_short else x.title for x in checkpoints_list.values()]
+
+
+def list_models():
+    checkpoints_list.clear()
+    checkpoint_aliases.clear()
+
+    cmd_ckpt = shared.cmd_opts.ckpt
+    if shared.cmd_opts.no_download_sd_model or cmd_ckpt != shared.sd_model_file or os.path.exists(cmd_ckpt):
+        model_url = None
+    else:
+        model_url = "https://huggingface.co/runwayml/stable-diffusion-v1-5/resolve/main/v1-5-pruned-emaonly.safetensors"
+
+    model_list = modelloader.load_models(model_path=model_path, model_url=model_url, command_path=shared.cmd_opts.ckpt_dir, ext_filter=[".ckpt", ".safetensors"], download_name="v1-5-pruned-emaonly.safetensors", ext_blacklist=[".vae.ckpt", ".vae.safetensors"])
+
+    if os.path.exists(cmd_ckpt):
+        checkpoint_info = CheckpointInfo(cmd_ckpt)
+        checkpoint_info.register()
+
+        shared.opts.data['sd_model_checkpoint'] = checkpoint_info.title
+    elif cmd_ckpt is not None and cmd_ckpt != shared.default_sd_model_file:
+        print(f"Checkpoint in --ckpt argument not found (Possible it was moved to {model_path}: {cmd_ckpt}", file=sys.stderr)
+
+    for filename in model_list:
+        checkpoint_info = CheckpointInfo(filename)
+        checkpoint_info.register()
+
+
+re_strip_checksum = re.compile(r"\s*\[[^]]+]\s*$")
+
+
+def get_closet_checkpoint_match(search_string):
+    checkpoint_info = checkpoint_aliases.get(search_string, None)
+    if checkpoint_info is not None:
+        return checkpoint_info
+
+    found = sorted([info for info in checkpoints_list.values() if search_string in info.title], key=lambda x: len(x.title))
+    if found:
+        return found[0]
+
+    search_string_without_checksum = re.sub(re_strip_checksum, '', search_string)
+    found = sorted([info for info in checkpoints_list.values() if search_string_without_checksum in info.title], key=lambda x: len(x.title))
+    if found:
+        return found[0]
+
+    return None
+
+
+def model_hash(filename):
+    """old hash that only looks at a small part of the file and is prone to collisions"""
+
+    try:
+        with open(filename, "rb") as file:
+            import hashlib
+            m = hashlib.sha256()
+
+            file.seek(0x100000)
+            m.update(file.read(0x10000))
+            return m.hexdigest()[0:8]
+    except FileNotFoundError:
+        return 'NOFILE'
+
+
+def select_checkpoint():
+    """Raises `FileNotFoundError` if no checkpoints are found."""
+    model_checkpoint = shared.opts.sd_model_checkpoint
+
+    checkpoint_info = checkpoint_aliases.get(model_checkpoint, None)
+    if checkpoint_info is not None:
+        return checkpoint_info
+
+    if len(checkpoints_list) == 0:
+        error_message = "No checkpoints found. When searching for checkpoints, looked at:"
+        if shared.cmd_opts.ckpt is not None:
+            error_message += f"\n - file {os.path.abspath(shared.cmd_opts.ckpt)}"
+        error_message += f"\n - directory {model_path}"
+        if shared.cmd_opts.ckpt_dir is not None:
+            error_message += f"\n - directory {os.path.abspath(shared.cmd_opts.ckpt_dir)}"
+        error_message += "Can't run without a checkpoint. Find and place a .ckpt or .safetensors file into any of those locations."
+        raise FileNotFoundError(error_message)
+
+    checkpoint_info = next(iter(checkpoints_list.values()))
+    if model_checkpoint is not None:
+        print(f"Checkpoint {model_checkpoint} not found; loading fallback {checkpoint_info.title}", file=sys.stderr)
+
+    return checkpoint_info
+
+
+checkpoint_dict_replacements = {
+    'cond_stage_model.transformer.embeddings.': 'cond_stage_model.transformer.text_model.embeddings.',
+    'cond_stage_model.transformer.encoder.': 'cond_stage_model.transformer.text_model.encoder.',
+    'cond_stage_model.transformer.final_layer_norm.': 'cond_stage_model.transformer.text_model.final_layer_norm.',
+}
+
+
+def transform_checkpoint_dict_key(k):
+    for text, replacement in checkpoint_dict_replacements.items():
+        if k.startswith(text):
+            k = replacement + k[len(text):]
+
+    return k
+
+
+def get_state_dict_from_checkpoint(pl_sd):
+    pl_sd = pl_sd.pop("state_dict", pl_sd)
+    pl_sd.pop("state_dict", None)
+
+    sd = {}
+    for k, v in pl_sd.items():
+        new_key = transform_checkpoint_dict_key(k)
+
+        if new_key is not None:
+            sd[new_key] = v
+
+    pl_sd.clear()
+    pl_sd.update(sd)
+
+    return pl_sd
+
+
+def read_metadata_from_safetensors(filename):
+    import json
+
+    with open(filename, mode="rb") as file:
+        metadata_len = file.read(8)
+        metadata_len = int.from_bytes(metadata_len, "little")
+        json_start = file.read(2)
+
+        assert metadata_len > 2 and json_start in (b'{"', b"{'"), f"{filename} is not a safetensors file"
+        json_data = json_start + file.read(metadata_len-2)
+        json_obj = json.loads(json_data)
+
+        res = {}
+        for k, v in json_obj.get("__metadata__", {}).items():
+            res[k] = v
+            if isinstance(v, str) and v[0:1] == '{':
+                try:
+                    res[k] = json.loads(v)
+                except Exception:
+                    pass
+
+        return res
+
+
+def read_state_dict(checkpoint_file, print_global_state=False, map_location=None):
+    _, extension = os.path.splitext(checkpoint_file)
+    if extension.lower() == ".safetensors":
+        device = map_location or shared.weight_load_location or devices.get_optimal_device_name()
+
+        if not shared.opts.disable_mmap_load_safetensors:
+            pl_sd = safetensors.torch.load_file(checkpoint_file, device=device)
+        else:
+            pl_sd = safetensors.torch.load(open(checkpoint_file, 'rb').read())
+            pl_sd = {k: v.to(device) for k, v in pl_sd.items()}
+    else:
+        pl_sd = torch.load(checkpoint_file, map_location=map_location or shared.weight_load_location)
+
+    if print_global_state and "global_step" in pl_sd:
+        print(f"Global Step: {pl_sd['global_step']}")
+
+    sd = get_state_dict_from_checkpoint(pl_sd)
+    return sd
+
+
+def get_checkpoint_state_dict(checkpoint_info: CheckpointInfo, timer):
+    sd_model_hash = checkpoint_info.calculate_shorthash()
+    timer.record("calculate hash")
+
+    if checkpoint_info in checkpoints_loaded:
+        # use checkpoint cache
+        print(f"Loading weights [{sd_model_hash}] from cache")
+        return checkpoints_loaded[checkpoint_info]
+
+    print(f"Loading weights [{sd_model_hash}] from {checkpoint_info.filename}")
+    res = read_state_dict(checkpoint_info.filename)
+    timer.record("load weights from disk")
+
+    return res
+
+
+def load_model_weights(model, checkpoint_info: CheckpointInfo, state_dict, timer):
+    sd_model_hash = checkpoint_info.calculate_shorthash()
+    timer.record("calculate hash")
+
+    shared.opts.data["sd_model_checkpoint"] = checkpoint_info.title
+
+    if state_dict is None:
+        state_dict = get_checkpoint_state_dict(checkpoint_info, timer)
+
+    model.is_sdxl = hasattr(model, 'conditioner')
+    model.is_sd2 = not model.is_sdxl and hasattr(model.cond_stage_model, 'model')
+    model.is_sd1 = not model.is_sdxl and not model.is_sd2
+
+    if model.is_sdxl:
+        sd_models_xl.extend_sdxl(model)
+
+    model.load_state_dict(state_dict, strict=False)
+    timer.record("apply weights to model")
+
+    if shared.opts.sd_checkpoint_cache > 0:
+        # cache newly loaded model
+        checkpoints_loaded[checkpoint_info] = state_dict
+
+    del state_dict
+
+    if shared.cmd_opts.opt_channelslast:
+        model.to(memory_format=torch.channels_last)
+        timer.record("apply channels_last")
+
+    if not shared.cmd_opts.no_half:
+        vae = model.first_stage_model
+        depth_model = getattr(model, 'depth_model', None)
+
+        # with --no-half-vae, remove VAE from model when doing half() to prevent its weights from being converted to float16
+        if shared.cmd_opts.no_half_vae:
+            model.first_stage_model = None
+        # with --upcast-sampling, don't convert the depth model weights to float16
+        if shared.cmd_opts.upcast_sampling and depth_model:
+            model.depth_model = None
+
+        model.half()
+        model.first_stage_model = vae
+        if depth_model:
+            model.depth_model = depth_model
+
+        timer.record("apply half()")
+
+    devices.dtype_unet = torch.float16 if model.is_sdxl and not shared.cmd_opts.no_half else model.model.diffusion_model.dtype
+    devices.unet_needs_upcast = shared.cmd_opts.upcast_sampling and devices.dtype == torch.float16 and devices.dtype_unet == torch.float16
+
+    model.first_stage_model.to(devices.dtype_vae)
+    timer.record("apply dtype to VAE")
+
+    # clean up cache if limit is reached
+    while len(checkpoints_loaded) > shared.opts.sd_checkpoint_cache:
+        checkpoints_loaded.popitem(last=False)
+
+    model.sd_model_hash = sd_model_hash
+    model.sd_model_checkpoint = checkpoint_info.filename
+    model.sd_checkpoint_info = checkpoint_info
+    shared.opts.data["sd_checkpoint_hash"] = checkpoint_info.sha256
+
+    if hasattr(model, 'logvar'):
+        model.logvar = model.logvar.to(devices.device)  # fix for training
+
+    sd_vae.delete_base_vae()
+    sd_vae.clear_loaded_vae()
+    vae_file, vae_source = sd_vae.resolve_vae(checkpoint_info.filename)
+    sd_vae.load_vae(model, vae_file, vae_source)
+    timer.record("load VAE")
+
+
+def enable_midas_autodownload():
+    """
+    Gives the ldm.modules.midas.api.load_model function automatic downloading.
+
+    When the 512-depth-ema model, and other future models like it, is loaded,
+    it calls midas.api.load_model to load the associated midas depth model.
+    This function applies a wrapper to download the model to the correct
+    location automatically.
+    """
+
+    midas_path = os.path.join(paths.models_path, 'midas')
+
+    # stable-diffusion-stability-ai hard-codes the midas model path to
+    # a location that differs from where other scripts using this model look.
+    # HACK: Overriding the path here.
+    for k, v in midas.api.ISL_PATHS.items():
+        file_name = os.path.basename(v)
+        midas.api.ISL_PATHS[k] = os.path.join(midas_path, file_name)
+
+    midas_urls = {
+        "dpt_large": "https://github.com/intel-isl/DPT/releases/download/1_0/dpt_large-midas-2f21e586.pt",
+        "dpt_hybrid": "https://github.com/intel-isl/DPT/releases/download/1_0/dpt_hybrid-midas-501f0c75.pt",
+        "midas_v21": "https://github.com/AlexeyAB/MiDaS/releases/download/midas_dpt/midas_v21-f6b98070.pt",
+        "midas_v21_small": "https://github.com/AlexeyAB/MiDaS/releases/download/midas_dpt/midas_v21_small-70d6b9c8.pt",
+    }
+
+    midas.api.load_model_inner = midas.api.load_model
+
+    def load_model_wrapper(model_type):
+        path = midas.api.ISL_PATHS[model_type]
+        if not os.path.exists(path):
+            if not os.path.exists(midas_path):
+                mkdir(midas_path)
+
+            print(f"Downloading midas model weights for {model_type} to {path}")
+            request.urlretrieve(midas_urls[model_type], path)
+            print(f"{model_type} downloaded")
+
+        return midas.api.load_model_inner(model_type)
+
+    midas.api.load_model = load_model_wrapper
+
+
+def repair_config(sd_config):
+
+    if not hasattr(sd_config.model.params, "use_ema"):
+        sd_config.model.params.use_ema = False
+
+    if hasattr(sd_config.model.params, 'unet_config'):
+        if shared.cmd_opts.no_half:
+            sd_config.model.params.unet_config.params.use_fp16 = False
+        elif shared.cmd_opts.upcast_sampling:
+            sd_config.model.params.unet_config.params.use_fp16 = True
+
+    if getattr(sd_config.model.params.first_stage_config.params.ddconfig, "attn_type", None) == "vanilla-xformers" and not shared.xformers_available:
+        sd_config.model.params.first_stage_config.params.ddconfig.attn_type = "vanilla"
+
+    # For UnCLIP-L, override the hardcoded karlo directory
+    if hasattr(sd_config.model.params, "noise_aug_config") and hasattr(sd_config.model.params.noise_aug_config.params, "clip_stats_path"):
+        karlo_path = os.path.join(paths.models_path, 'karlo')
+        sd_config.model.params.noise_aug_config.params.clip_stats_path = sd_config.model.params.noise_aug_config.params.clip_stats_path.replace("checkpoints/karlo_models", karlo_path)
+
+
+sd1_clip_weight = 'cond_stage_model.transformer.text_model.embeddings.token_embedding.weight'
+sd2_clip_weight = 'cond_stage_model.model.transformer.resblocks.0.attn.in_proj_weight'
+sdxl_clip_weight = 'conditioner.embedders.1.model.ln_final.weight'
+sdxl_refiner_clip_weight = 'conditioner.embedders.0.model.ln_final.weight'
+
+
+class SdModelData:
+    def __init__(self):
+        self.sd_model = None
+        self.loaded_sd_models = []
+        self.was_loaded_at_least_once = False
+        self.lock = threading.Lock()
+
+    def get_sd_model(self):
+        if self.was_loaded_at_least_once:
+            return self.sd_model
+
+        if self.sd_model is None:
+            with self.lock:
+                if self.sd_model is not None or self.was_loaded_at_least_once:
+                    return self.sd_model
+
+                try:
+                    load_model()
+
+                except Exception as e:
+                    errors.display(e, "loading stable diffusion model", full_traceback=True)
+                    print("", file=sys.stderr)
+                    print("Stable diffusion model failed to load", file=sys.stderr)
+                    self.sd_model = None
+
+        return self.sd_model
+
+    def set_sd_model(self, v):
+        self.sd_model = v
+
+        try:
+            self.loaded_sd_models.remove(v)
+        except ValueError:
+            pass
+
+        if v is not None:
+            self.loaded_sd_models.insert(0, v)
+
+
+model_data = SdModelData()
+
+
+def get_empty_cond(sd_model):
+    from modules import extra_networks, processing
+
+    p = processing.StableDiffusionProcessingTxt2Img()
+    extra_networks.activate(p, {})
+
+    if hasattr(sd_model, 'conditioner'):
+        d = sd_model.get_learned_conditioning([""])
+        return d['crossattn']
+    else:
+        return sd_model.cond_stage_model([""])
+
+
+def send_model_to_cpu(m):
+    from modules import lowvram
+
+    if shared.cmd_opts.lowvram or shared.cmd_opts.medvram:
+        lowvram.send_everything_to_cpu()
+    else:
+        m.to(devices.cpu)
+
+    devices.torch_gc()
+
+
+def send_model_to_device(m):
+    from modules import lowvram
+
+    if shared.cmd_opts.lowvram or shared.cmd_opts.medvram:
+        lowvram.setup_for_low_vram(m, shared.cmd_opts.medvram)
+    else:
+        m.to(shared.device)
+
+
+def send_model_to_trash(m):
+    m.to(device="meta")
+    devices.torch_gc()
+
+
+def load_model(checkpoint_info=None, already_loaded_state_dict=None):
+    from modules import sd_hijack
+    checkpoint_info = checkpoint_info or select_checkpoint()
+
+    timer = Timer()
+
+    if model_data.sd_model:
+        send_model_to_trash(model_data.sd_model)
+        model_data.sd_model = None
+        devices.torch_gc()
+
+    timer.record("unload existing model")
+
+    if already_loaded_state_dict is not None:
+        state_dict = already_loaded_state_dict
+    else:
+        state_dict = get_checkpoint_state_dict(checkpoint_info, timer)
+
+    checkpoint_config = sd_models_config.find_checkpoint_config(state_dict, checkpoint_info)
+    clip_is_included_into_sd = any(x for x in [sd1_clip_weight, sd2_clip_weight, sdxl_clip_weight, sdxl_refiner_clip_weight] if x in state_dict)
+
+    timer.record("find config")
+
+    sd_config = OmegaConf.load(checkpoint_config)
+    repair_config(sd_config)
+
+    timer.record("load config")
+
+    print(f"Creating model from config: {checkpoint_config}")
+
+    sd_model = None
+    try:
+        with sd_disable_initialization.DisableInitialization(disable_clip=clip_is_included_into_sd or shared.cmd_opts.do_not_download_clip):
+            with sd_disable_initialization.InitializeOnMeta():
+                sd_model = instantiate_from_config(sd_config.model)
+
+    except Exception as e:
+        errors.display(e, "creating model quickly", full_traceback=True)
+
+    if sd_model is None:
+        print('Failed to create model quickly; will retry using slow method.', file=sys.stderr)
+
+        with sd_disable_initialization.InitializeOnMeta():
+            sd_model = instantiate_from_config(sd_config.model)
+
+    sd_model.used_config = checkpoint_config
+
+    timer.record("create model")
+
+    with sd_disable_initialization.LoadStateDictOnMeta(state_dict, devices.cpu):
+        load_model_weights(sd_model, checkpoint_info, state_dict, timer)
+    timer.record("load weights from state dict")
+
+    send_model_to_device(sd_model)
+    timer.record("move model to device")
+
+    sd_hijack.model_hijack.hijack(sd_model)
+
+    timer.record("hijack")
+
+    sd_model.eval()
+    model_data.set_sd_model(sd_model)
+    model_data.was_loaded_at_least_once = True
+
+    sd_hijack.model_hijack.embedding_db.load_textual_inversion_embeddings(force_reload=True)  # Reload embeddings after model load as they may or may not fit the model
+
+    timer.record("load textual inversion embeddings")
+
+    script_callbacks.model_loaded_callback(sd_model)
+
+    timer.record("scripts callbacks")
+
+    with devices.autocast(), torch.no_grad():
+        sd_model.cond_stage_model_empty_prompt = get_empty_cond(sd_model)
+
+    timer.record("calculate empty prompt")
+
+    print(f"Model loaded in {timer.summary()}.")
+
+    return sd_model
+
+
+def reuse_model_from_already_loaded(sd_model, checkpoint_info, timer):
+    """
+    Checks if the desired checkpoint from checkpoint_info is not already loaded in model_data.loaded_sd_models.
+    If it is loaded, returns that (moving it to GPU if necessary, and moving the currently loadded model to CPU if necessary).
+    If not, returns the model that can be used to load weights from checkpoint_info's file.
+    If no such model exists, returns None.
+    Additionaly deletes loaded models that are over the limit set in settings (sd_checkpoints_limit).
+    """
+
+    already_loaded = None
+    for i in reversed(range(len(model_data.loaded_sd_models))):
+        loaded_model = model_data.loaded_sd_models[i]
+        if loaded_model.sd_checkpoint_info.filename == checkpoint_info.filename:
+            already_loaded = loaded_model
+            continue
+
+        if len(model_data.loaded_sd_models) > shared.opts.sd_checkpoints_limit > 0:
+            print(f"Unloading model {len(model_data.loaded_sd_models)} over the limit of {shared.opts.sd_checkpoints_limit}: {loaded_model.sd_checkpoint_info.title}")
+            model_data.loaded_sd_models.pop()
+            send_model_to_trash(loaded_model)
+            timer.record("send model to trash")
+
+        if shared.opts.sd_checkpoints_keep_in_cpu:
+            send_model_to_cpu(sd_model)
+            timer.record("send model to cpu")
+
+    if already_loaded is not None:
+        send_model_to_device(already_loaded)
+        timer.record("send model to device")
+
+        model_data.set_sd_model(already_loaded)
+        print(f"Using already loaded model {already_loaded.sd_checkpoint_info.title}: done in {timer.summary()}")
+        return model_data.sd_model
+    elif shared.opts.sd_checkpoints_limit > 1 and len(model_data.loaded_sd_models) < shared.opts.sd_checkpoints_limit:
+        print(f"Loading model {checkpoint_info.title} ({len(model_data.loaded_sd_models) + 1} out of {shared.opts.sd_checkpoints_limit})")
+
+        model_data.sd_model = None
+        load_model(checkpoint_info)
+        return model_data.sd_model
+    elif len(model_data.loaded_sd_models) > 0:
+        sd_model = model_data.loaded_sd_models.pop()
+        model_data.sd_model = sd_model
+
+        print(f"Reusing loaded model {sd_model.sd_checkpoint_info.title} to load {checkpoint_info.title}")
+        return sd_model
+    else:
+        return None
+
+
+def reload_model_weights(sd_model=None, info=None):
+    from modules import devices, sd_hijack
+    checkpoint_info = info or select_checkpoint()
+
+    timer = Timer()
+
+    if not sd_model:
+        sd_model = model_data.sd_model
+
+    if sd_model is None:  # previous model load failed
+        current_checkpoint_info = None
+    else:
+        current_checkpoint_info = sd_model.sd_checkpoint_info
+        if sd_model.sd_model_checkpoint == checkpoint_info.filename:
+            return sd_model
+
+    sd_model = reuse_model_from_already_loaded(sd_model, checkpoint_info, timer)
+    if sd_model is not None and sd_model.sd_checkpoint_info.filename == checkpoint_info.filename:
+        return sd_model
+
+    if sd_model is not None:
+        sd_unet.apply_unet("None")
+        send_model_to_cpu(sd_model)
+        sd_hijack.model_hijack.undo_hijack(sd_model)
+
+    state_dict = get_checkpoint_state_dict(checkpoint_info, timer)
+
+    checkpoint_config = sd_models_config.find_checkpoint_config(state_dict, checkpoint_info)
+
+    timer.record("find config")
+
+    if sd_model is None or checkpoint_config != sd_model.used_config:
+        if sd_model is not None:
+            send_model_to_trash(sd_model)
+
+        load_model(checkpoint_info, already_loaded_state_dict=state_dict)
+        return model_data.sd_model
+
+    try:
+        load_model_weights(sd_model, checkpoint_info, state_dict, timer)
+    except Exception:
+        print("Failed to load checkpoint, restoring previous")
+        load_model_weights(sd_model, current_checkpoint_info, None, timer)
+        raise
+    finally:
+        sd_hijack.model_hijack.hijack(sd_model)
+        timer.record("hijack")
+
+        script_callbacks.model_loaded_callback(sd_model)
+        timer.record("script callbacks")
+
+        if not shared.cmd_opts.lowvram and not shared.cmd_opts.medvram:
+            sd_model.to(devices.device)
+            timer.record("move model to device")
+
+    print(f"Weights loaded in {timer.summary()}.")
+
+    model_data.set_sd_model(sd_model)
+
+    return sd_model
+
+
+def unload_model_weights(sd_model=None, info=None):
+    from modules import devices, sd_hijack
+    timer = Timer()
+
+    if model_data.sd_model:
+        model_data.sd_model.to(devices.cpu)
+        sd_hijack.model_hijack.undo_hijack(model_data.sd_model)
+        model_data.sd_model = None
+        sd_model = None
+        gc.collect()
+        devices.torch_gc()
+
+    print(f"Unloaded weights {timer.summary()}.")
+
+    return sd_model
+
+
+def apply_token_merging(sd_model, token_merging_ratio):
+    """
+    Applies speed and memory optimizations from tomesd.
+    """
+
+    current_token_merging_ratio = getattr(sd_model, 'applied_token_merged_ratio', 0)
+
+    if current_token_merging_ratio == token_merging_ratio:
+        return
+
+    if current_token_merging_ratio > 0:
+        tomesd.remove_patch(sd_model)
+
+    if token_merging_ratio > 0:
+        tomesd.apply_patch(
+            sd_model,
+            ratio=token_merging_ratio,
+            use_rand=False,  # can cause issues with some samplers
+            merge_attn=True,
+            merge_crossattn=False,
+            merge_mlp=False
+        )
+
+    sd_model.applied_token_merged_ratio = token_merging_ratio