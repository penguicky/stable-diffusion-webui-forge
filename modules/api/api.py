--- conflicted
+++ resolved
@@ -6,10 +6,6 @@
 import gradio as gr
 from threading import Lock
 from io import BytesIO
-<<<<<<< HEAD
-from gradio_client.utils import decode_base64_to_file
-=======
->>>>>>> 90e46598
 from fastapi import APIRouter, Depends, FastAPI, Request, Response
 from fastapi.security import HTTPBasic, HTTPBasicCredentials
 from fastapi.exceptions import HTTPException
